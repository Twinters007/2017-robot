#!/usr/bin/env python3

import magicbot
import wpilib
import ctre

from robotpy_ext.control.button_debouncer import ButtonDebouncer
from networktables.util import ntproperty

from robotpy_ext.common_drivers import navx

from networktables.networktable import NetworkTable

from components import shooter, gearpicker, swervemodule, swervedrive, climber, gimbal
from controllers.pos_controller import XPosController, YPosController
from controllers.angle_controller import AngleController



class MyRobot(magicbot.MagicRobot):

    drive = swervedrive.SwerveDrive
    shooter = shooter.Shooter
    gear_picker = gearpicker.GearPicker
    climber = climber.Climber
    gimbal = gimbal.Gimbal
    
    y_controller = YPosController
    x_controller = XPosController
    angle_controller = AngleController

    def createObjects(self):
        """Create basic components (motor controllers, joysticks, etc.)"""
        # NavX
        self.navx = navx.AHRS.create_spi()

        # Initialize SmartDashboard
        self.sd = NetworkTable.getTable('SmartDashboard')

        # Joysticks
        self.left_joystick = wpilib.Joystick(0)
        self.right_joystick = wpilib.Joystick(1)
        self.secondary_joystick = wpilib.Joystick(2)

        # Triggers and buttons
        self.right_trigger = ButtonDebouncer(self.right_joystick, 1)
        self.secondary_trigger = ButtonDebouncer(self.secondary_joystick, 1)

        # Motors
        self.rr_module = swervemodule.SwerveModule(ctre.CANTalon(30), wpilib.VictorSP(3), wpilib.AnalogInput(0), SDPrefix='rr_module', zero=1.92, has_drive_encoder=True)
        self.rl_module = swervemodule.SwerveModule(ctre.CANTalon(20), wpilib.VictorSP(1), wpilib.AnalogInput(2), SDPrefix='rl_module', zero=3.08)
        self.fr_module = swervemodule.SwerveModule(ctre.CANTalon(10), wpilib.VictorSP(2), wpilib.AnalogInput(1), SDPrefix='fr_module', zero=3.72)
        self.fl_module = swervemodule.SwerveModule(ctre.CANTalon(5), wpilib.VictorSP(0), wpilib.AnalogInput(3), SDPrefix='fl_module', zero=1.58, has_drive_encoder=True)

        # Shooting motors
        self.shooter_motor = ctre.CANTalon(15)
        self.belt_motor = wpilib.spark.Spark(9)

        self.intake_motor = wpilib.VictorSP(8)

        # Pistons for gear picker
        self.picker = wpilib.DoubleSolenoid(6, 7)
        self.pivot = wpilib.DoubleSolenoid(4, 5)

        # Toggling button on secondary joystick
<<<<<<< HEAD
        self.pivot_toggle_button = ButtonDebouncer(self.secondary_joystick, 3)
=======
        self.pivot_toggle_button = ButtonDebouncer(self.secondary_joystick, 2)
>>>>>>> 85a641f1

        # Or, up and down buttons on right joystick
        self.pivot_down_button = ButtonDebouncer(self.right_joystick, 2)
        self.pivot_up_button = ButtonDebouncer(self.right_joystick, 3)

<<<<<<< HEAD
        self.accumulator_button = ButtonDebouncer(self.secondary_joystick, 4)
=======
        self.accumulator_button = ButtonDebouncer(self.secondary_joystick, 5)
        self.accumulator_button2 = ButtonDebouncer(self.left_joystick, 8)
>>>>>>> 85a641f1

        # Climb motors
        self.climb_motor1 = wpilib.spark.Spark(4)
        self.climb_motor2 = wpilib.spark.Spark(5)

        # Drive control
        self.field_centric_button = ButtonDebouncer(self.left_joystick, 6)
<<<<<<< HEAD
=======
        self.predict_position = ButtonDebouncer(self.left_joystick, 7)
>>>>>>> 85a641f1

        self.gimbal_yaw = wpilib.Servo(6)
        self.gimbal_pitch = wpilib.Servo(7)

        self.pdp = wpilib.PowerDistributionPanel(0)


    def autonomous(self):
        """Prepare for autonomous mode."""
        magicbot.MagicRobot.autonomous(self)

    def disabledPeriodic(self):
        """
        Repeat periodically while robot is disabled.

        Usually emptied.
        Sometimes used to easily test sensors and other things.
        """
        self.rr_module.update_smartdash()
        self.rl_module.update_smartdash()
        self.fr_module.update_smartdash()
        self.fl_module.update_smartdash()
        self.update_sd()


    def disabledInit(self):
        """Do once right away when robot is disabled."""

    def teleopInit(self):
        """Do when teleoperated mode is started."""
        self.drive.disable_position_prediction()

    def teleopPeriodic(self):
        """Do periodically while robot is in teleoperated mode."""
        self.drive.move(self.left_joystick.getY()*-1, self.left_joystick.getX()*-1, self.right_joystick.getX()*-1)
<<<<<<< HEAD
=======
        
        if self.predict_position.get():
            if self.drive.predict_position:
                self.drive.disable_position_prediction()
            elif not self.drive.predict_position:
                self.drive.enable_position_prediction()
>>>>>>> 85a641f1

        # Pivot toggling button on secondary joystick
        if self.pivot_toggle_button.get():
            if self.gear_picker._pivot_state == 1:
                self.gear_picker.pivot_down()
            else:
                self.gear_picker.pivot_up()

        # Or, up/down buttons on right joystick for primary driver control.
        if self.pivot_up_button.get():
            self.gear_picker.pivot_up()
        elif self.pivot_down_button.get():
            self.gear_picker.pivot_down()

        if self.right_trigger.get() or self.secondary_trigger.get():
            self.gear_picker.actuate_picker()

        if self.left_joystick.getRawButton(3) or self.secondary_joystick.getRawButton(4):
            self.climber.climb()

<<<<<<< HEAD
        if self.left_joystick.getRawButton(1) or self.secondary_joystick.getRawButton(2):
=======
        if self.left_joystick.getRawButton(1) or self.secondary_joystick.getRawButton(3):
>>>>>>> 85a641f1
            self.shooter.shoot()
        else:
            self.shooter.stop()
        if self.field_centric_button.get():
            self.drive.field_centric = not self.drive.field_centric

        if self.accumulator_button2.get() or self.accumulator_button.get():
            self.gear_picker.intake_on = not self.gear_picker.intake_on
            
        if self.left_joystick.getRawButton(2):
            self.drive.xy_multiplier = 0.5
            self.drive.rotation_multiplier = 0.25
        else:
            self.drive.xy_multiplier = 1.0
            self.drive.rotation_multiplier = 0.75
<<<<<<< HEAD

=======
            
>>>>>>> 85a641f1
        self.update_sd()

    def update_sd(self):
        self.sd.putNumber('/climber/motor1_current_draw', self.pdp.getCurrent(1))
        self.sd.putNumber('/climber/motor2_current_draw', self.pdp.getCurrent(2))

        

if __name__ == '__main__':
    wpilib.run(MyRobot)<|MERGE_RESOLUTION|>--- conflicted
+++ resolved
@@ -63,22 +63,15 @@
         self.pivot = wpilib.DoubleSolenoid(4, 5)
 
         # Toggling button on secondary joystick
-<<<<<<< HEAD
         self.pivot_toggle_button = ButtonDebouncer(self.secondary_joystick, 3)
-=======
         self.pivot_toggle_button = ButtonDebouncer(self.secondary_joystick, 2)
->>>>>>> 85a641f1
 
         # Or, up and down buttons on right joystick
         self.pivot_down_button = ButtonDebouncer(self.right_joystick, 2)
         self.pivot_up_button = ButtonDebouncer(self.right_joystick, 3)
 
-<<<<<<< HEAD
-        self.accumulator_button = ButtonDebouncer(self.secondary_joystick, 4)
-=======
         self.accumulator_button = ButtonDebouncer(self.secondary_joystick, 5)
         self.accumulator_button2 = ButtonDebouncer(self.left_joystick, 8)
->>>>>>> 85a641f1
 
         # Climb motors
         self.climb_motor1 = wpilib.spark.Spark(4)
@@ -86,10 +79,7 @@
 
         # Drive control
         self.field_centric_button = ButtonDebouncer(self.left_joystick, 6)
-<<<<<<< HEAD
-=======
         self.predict_position = ButtonDebouncer(self.left_joystick, 7)
->>>>>>> 85a641f1
 
         self.gimbal_yaw = wpilib.Servo(6)
         self.gimbal_pitch = wpilib.Servo(7)
@@ -125,15 +115,12 @@
     def teleopPeriodic(self):
         """Do periodically while robot is in teleoperated mode."""
         self.drive.move(self.left_joystick.getY()*-1, self.left_joystick.getX()*-1, self.right_joystick.getX()*-1)
-<<<<<<< HEAD
-=======
         
         if self.predict_position.get():
             if self.drive.predict_position:
                 self.drive.disable_position_prediction()
             elif not self.drive.predict_position:
                 self.drive.enable_position_prediction()
->>>>>>> 85a641f1
 
         # Pivot toggling button on secondary joystick
         if self.pivot_toggle_button.get():
@@ -154,11 +141,7 @@
         if self.left_joystick.getRawButton(3) or self.secondary_joystick.getRawButton(4):
             self.climber.climb()
 
-<<<<<<< HEAD
-        if self.left_joystick.getRawButton(1) or self.secondary_joystick.getRawButton(2):
-=======
         if self.left_joystick.getRawButton(1) or self.secondary_joystick.getRawButton(3):
->>>>>>> 85a641f1
             self.shooter.shoot()
         else:
             self.shooter.stop()
@@ -174,11 +157,7 @@
         else:
             self.drive.xy_multiplier = 1.0
             self.drive.rotation_multiplier = 0.75
-<<<<<<< HEAD
-
-=======
             
->>>>>>> 85a641f1
         self.update_sd()
 
     def update_sd(self):
