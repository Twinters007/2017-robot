--- conflicted
+++ resolved
@@ -47,11 +47,7 @@
         # Shooting motors
         self.shooter_motor = ctre.CANTalon(15)
         self.belt_motor = wpilib.spark.Spark(9)
-<<<<<<< HEAD
-
-=======
         
->>>>>>> 28e0d958
         self.intake_motor = wpilib.VictorSP(8)
 
         # Pistons for gear picker
@@ -112,36 +108,20 @@
 
         if self.right_trigger.get():
             self.gear_picker.actuate_picker()
-<<<<<<< HEAD
-
-        if self.joystick1.getRawButton(3):
-            self.climber.climb()
-
-=======
             
         if self.joystick1.getRawButton(3):
             self.climber.climb()
-        
->>>>>>> 28e0d958
+            
         if self.joystick1.getRawButton(1):
             self.shooter.shoot()
         else:
             self.shooter.stop()
-<<<<<<< HEAD
-
         if self.field_centric_button.get():
             self.drive.field_centric = not self.drive.field_centric
 
         if self.accumulator_button.get():
             self.gear_picker.intake_on = not self.gear_picker.intake_on
-
-=======
             
-        if self.field_centric_button.get():
-            self.drive.field_centric = not self.drive.field_centric
-            
-            
->>>>>>> 28e0d958
         self.update_sd()
 
     def update_sd(self):
