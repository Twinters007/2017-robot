import wpilib
from networktables.networktable import NetworkTable

class GearPicker:
    # The piston that actuates to grab the gear
    picker = wpilib.DoubleSolenoid
    # The piston that actuates the picker up and down
    pivot = wpilib.DoubleSolenoid
    
    intake_motor = wpilib.VictorSP

    intake_motor = wpilib.VictorSP

    def setup(self):
        self.sd = NetworkTable.getTable('SmartDashboard')

        self._picker_state = self.picker.get()
        self._pivot_state = self.pivot.get()

        self.intake_on = False

    def on_enable(self):
        pass

    def actuate_picker(self):
        """Switch picker state."""
        if self._picker_state == 1:
            self._picker_state = 2
        else:
            self._picker_state = 1

    def pivot_up(self):
        """Pivot picker arm up."""
        self._pivot_state = 1
<<<<<<< HEAD
        if self.intake_on:
            self.intake_motor.set(1)
=======
        self.intake_motor.set(1)
>>>>>>> 28e0d958

    def pivot_down(self):
        """Pivot picker arm down."""
        self._pivot_state = 2
        self.intake_motor.set(0)

    def update_sd(self, name):
        """Put refreshed values to SmartDashboard."""
        pass

    def execute(self):
        """Repeating code."""
        self.picker.set(self._picker_state)
        self.pivot.set(self._pivot_state)<|MERGE_RESOLUTION|>--- conflicted
+++ resolved
@@ -32,12 +32,8 @@
     def pivot_up(self):
         """Pivot picker arm up."""
         self._pivot_state = 1
-<<<<<<< HEAD
         if self.intake_on:
             self.intake_motor.set(1)
-=======
-        self.intake_motor.set(1)
->>>>>>> 28e0d958
 
     def pivot_down(self):
         """Pivot picker arm down."""
