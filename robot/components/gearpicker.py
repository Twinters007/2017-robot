import wpilib
from networktables.networktable import NetworkTable
from components import gimbal

class GearPicker:
    # The piston that actuates to grab the gear
    picker = wpilib.DoubleSolenoid
    # The piston that actuates the picker up and down
    pivot = wpilib.DoubleSolenoid

    gimbal = gimbal.Gimbal


    def setup(self):
        self.sd = NetworkTable.getTable('SmartDashboard')

        self._picker_state = 1
        self._pivot_state = 1


    def on_enable(self):
        pass

    def actuate_picker(self):
        """
        Switch picker state.
        """
        if self._picker_state == 1:
            self._picker_state = 2
        else:
            self._picker_state = 1

    def pivot_up(self):
        """
        Pivot picker arm up.
        """
        self._pivot_state = 1

    def pivot_down(self):
        """
        Pivot picker arm down.
        """
        self._pivot_state = 2

    def update_sd(self):
<<<<<<< HEAD
        """Put refreshed values to SmartDashboard."""
=======
        """
        Put refreshed values to SmartDashboard.
        """
        self.sd.putBoolean('picker/intake_on', self.intake_on)
>>>>>>> 3e74eb88
        self.sd.putBoolean('picker/pivot_state', self.pivot.get() == 1)

    def execute(self):
        """
        Repeating code.
        """
        self.update_sd()
        self.picker.set(self._picker_state)
        self.pivot.set(self._pivot_state)
<|MERGE_RESOLUTION|>--- conflicted
+++ resolved
@@ -43,14 +43,9 @@
         self._pivot_state = 2
 
     def update_sd(self):
-<<<<<<< HEAD
-        """Put refreshed values to SmartDashboard."""
-=======
         """
         Put refreshed values to SmartDashboard.
         """
-        self.sd.putBoolean('picker/intake_on', self.intake_on)
->>>>>>> 3e74eb88
         self.sd.putBoolean('picker/pivot_state', self.pivot.get() == 1)
 
     def execute(self):
