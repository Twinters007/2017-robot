--- conflicted
+++ resolved
@@ -9,14 +9,11 @@
     pivot = wpilib.DoubleSolenoid
     
     intake_motor = wpilib.VictorSP
-<<<<<<< HEAD
     gimbal = gimbal.Gimbal
 
     
-=======
 
     intake_motor = wpilib.VictorSP
->>>>>>> 929b333b
 
     def setup(self):
         self.sd = NetworkTable.getTable('SmartDashboard')
@@ -39,30 +36,20 @@
     def pivot_up(self):
         """Pivot picker arm up."""
         self._pivot_state = 1
-<<<<<<< HEAD
         
         self.gimbal.yaw = 0.0
         self.gimbal.pitch = 0.4
-        #self.sd.putNumber('/camera/gimbal/yaw', 0.0)
-        #self.sd.putNumber('/camera/gimbal/pitch', 0.4)
         
-=======
->>>>>>> 929b333b
         if self.intake_on:
             self.intake_motor.set(1)
 
     def pivot_down(self):
         """Pivot picker arm down."""
         self._pivot_state = 2
-<<<<<<< HEAD
         
         self.gimbal.yaw = 0.15
         self.gimbal.pitch = 0.7
-        #self.sd.putNumber('/camera/gimbal/yaw', 0.15)
-        #self.sd.putNumber('/camera/gimbal/pitch', 0.7)
         
-=======
->>>>>>> 929b333b
         self.intake_motor.set(0)
 
     def update_sd(self, name):
