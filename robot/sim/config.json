--- conflicted
+++ resolved
@@ -4,11 +4,7 @@
 			"w": 3.6,
 			"h": 3,
 			"starting_x": 25,
-<<<<<<< HEAD
-            "starting_y": 16,
-=======
             "starting_y": 23,
->>>>>>> 85629160
             "starting_angle": 180
 		},
 		"analog": {
